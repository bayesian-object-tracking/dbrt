--- conflicted
+++ resolved
@@ -1,7 +1,9 @@
 depth_image_topic: /XTION/depth/image 
 camera_info_topic: /XTION/depth/camera_info 
-source: /Network/Servers/bleyl/Volumes/bleyl/cpfreundt/dataset
-#source: camera
+#source: /Network/Servers/bleyl/Volumes/bleyl/cpfreundt/dataset
+#source: /home/mwuethri_local/data/projects/coordinate_particle_filter/evaluation/moving_boxes/sim/dataset
+
+source: camera
 
 
 max_kl_divergence: 2.0
@@ -17,16 +19,11 @@
 
 
 # process model parameters ------------------------------------------------------------------
-<<<<<<< HEAD
 use_new_process: true
 #linear_acceleration_sigma:   2. #0.1  0.2  1.0
 #angular_acceleration_sigma: 30. #1.5  3.0  15.0
 #damping: 1000.0 #5.0  20.0  1000.0
-=======
-linear_acceleration_sigma:   2. #0.1  0.2  1.0
-angular_acceleration_sigma: 30. #1.5  3.0  15.0
-damping: 1000.0 #5.0  20.0  1000.0
->>>>>>> fa299bb3
+
 
 #linear_acceleration_sigma:   0.4 #0.1  0.2  1.0 2.0
 #angular_acceleration_sigma: 6.0 #1.5  3.0  15.0 30.0
@@ -62,11 +59,11 @@
 
 object_names: [
  mugbox
-  ,mugbox
-  ,mugbox
-  ,mugbox
-  ,mugbox
-  ,mugbox
+  #,mugbox
+  #,mugbox
+  #,mugbox
+  #,mugbox
+  #,mugbox
   #,mugbox
   #,mugbox
   #,mugbox
@@ -85,11 +82,11 @@
 
 sampling_blocks: [
  [ 0,  1,  2,  3,  4,  5]
-,[ 6,  7,  8,  9, 10, 11]
-,[12, 13, 14, 15, 16, 17]
-,[18, 19, 20, 21, 22, 23]
-,[24, 25, 26, 27, 28, 29]
-,[30, 31, 32, 33, 34, 35]
+#,[ 6,  7,  8,  9, 10, 11]
+#,[12, 13, 14, 15, 16, 17]
+#,[18, 19, 20, 21, 22, 23]
+#,[24, 25, 26, 27, 28, 29]
+#,[30, 31, 32, 33, 34, 35]
 #,[36, 37, 38, 39, 40, 41]
 #,[42, 43, 44, 45, 46, 47]
 #,[48, 49, 50, 51, 52, 53]
