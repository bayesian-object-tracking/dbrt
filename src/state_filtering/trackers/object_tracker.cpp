/*************************************************************************
This software allows for filtering in high-dimensional observation and
state spaces, as described in

M. Wuthrich, P. Pastor, M. Kalakrishnan, J. Bohg, and S. Schaal.
Probabilistic Object Tracking using a Range Camera
IEEE/RSJ Intl Conf on Intelligent Robots and Systems, 2013

In a publication based on this software pleace cite the above reference.


Copyright (C) 2014  Manuel Wuthrich

This program is free software: you can redistribute it and/or modify
it under the terms of the GNU General Public License as published by
the Free Software Foundation, either version 3 of the License, or
(at your option) any later version.

This program is distributed in the hope that it will be useful,
but WITHOUT ANY WARRANTY; without even the implied warranty of
MERCHANTABILITY or FITNESS FOR A PARTICULAR PURPOSE.  See the
GNU General Public License for more details.

You should have received a copy of the GNU General Public License
along with this program.  If not, see <http://www.gnu.org/licenses/>.
*************************************************************************/



#include <ros/package.h>

#include <dbot/utils/profiling.hpp>

#include <state_filtering/trackers/object_tracker.hpp>
#include <state_filtering/utils/ros_interface.hpp>
#include <state_filtering/utils/object_file_reader.hpp>


#include <state_filtering/utils/cloud_visualizer.hpp>

#include <fl/model/process/orientation_transition_function.hpp>


<<<<<<< HEAD

#include <boost/filesystem.hpp>


=======
>>>>>>> fa299bb3
MultiObjectTracker::MultiObjectTracker():
        node_handle_("~"),
        last_measurement_time_(std::numeric_limits<Scalar>::quiet_NaN())
{
    ri::ReadParameter("object_names", object_names_, node_handle_);
    ri::ReadParameter("downsampling_factor",downsampling_factor_, node_handle_);
    object_publisher_ =
          node_handle_.advertise<visualization_msgs::Marker>("object_model", 0);
}

void MultiObjectTracker::Initialize(
        std::vector<Eigen::VectorXd> initial_states,
        const sensor_msgs::Image& ros_image,
        Eigen::Matrix3d camera_matrix)
{
//    object_model_uri_ = object_model_uri;
//    object_model_path_ = object_model_path;
//    object_names_ = {object_model_uri};

    boost::mutex::scoped_lock lock(mutex_);

//    std::cout << "received " << initial_states.size()
//                             << " intial states " << std::endl;
    // convert camera matrix and image to desired format
    camera_matrix.topLeftCorner(2,3) /= double(downsampling_factor_);
    Observation image = ri::Ros2Eigen<Scalar>(ros_image, downsampling_factor_);



    /// read parameters ********************************************************
    bool use_gpu;
    ri::ReadParameter("use_gpu", use_gpu, node_handle_);

    bool use_new_process;
    ri::ReadParameter("use_new_process", use_new_process, node_handle_);

    int evaluation_count;
    ri::ReadParameter("evaluation_count", evaluation_count, node_handle_);
    std::vector<std::vector<size_t> > sampling_blocks;
    ri::ReadParameter("sampling_blocks", sampling_blocks, node_handle_);
    double max_kl_divergence;
    ri::ReadParameter("max_kl_divergence", max_kl_divergence, node_handle_);

    int max_sample_count;
    ri::ReadParameter("max_sample_count", max_sample_count, node_handle_);

    double initial_occlusion_prob;
    ri::ReadParameter("initial_occlusion_prob",
                      initial_occlusion_prob, node_handle_);
    double p_occluded_visible;
    ri::ReadParameter("p_occluded_visible", p_occluded_visible, node_handle_);
    double p_occluded_occluded;
    ri::ReadParameter("p_occluded_occluded", p_occluded_occluded, node_handle_);

    double linear_acceleration_sigma;
    ri::ReadParameter("linear_acceleration_sigma",
                      linear_acceleration_sigma, node_handle_);
    double angular_acceleration_sigma;
    ri::ReadParameter("angular_acceleration_sigma",
                      angular_acceleration_sigma, node_handle_);
    double damping;
    ri::ReadParameter("damping", damping, node_handle_);

    double velocity_factor;
    ri::ReadParameter("velocity_factor",
                      velocity_factor, node_handle_);

    double linear_sigma;
    ri::ReadParameter("linear_sigma",
                      linear_sigma, node_handle_);
    double angular_sigma;
    ri::ReadParameter("angular_sigma",
                      angular_sigma, node_handle_);

    double tail_weight;
    ri::ReadParameter("tail_weight", tail_weight, node_handle_);
    double model_sigma;
    ri::ReadParameter("model_sigma", model_sigma, node_handle_);
    double sigma_factor;
    ri::ReadParameter("sigma_factor", sigma_factor, node_handle_);

    double delta_time = 0.033;

    std::cout << "sampling blocks: " << std::endl;
    dbot::hf::PrintVector(sampling_blocks);



    /// load object mesh *******************************************************
    std::vector<std::vector<Eigen::Vector3d> >
            vertices(object_names_.size());
    std::vector<std::vector<std::vector<int> > >
            triangle_indices(object_names_.size());
    for(size_t i = 0; i < object_names_.size(); i++)
    {
        std::string object_model_path = ros::package::getPath("state_filtering")
                        + "/object_models/"  + object_names_[i] + ".obj";
        ObjectFileReader file_reader;
        file_reader.set_filename(object_model_path);
        file_reader.Read();

        vertices[i] = *file_reader.get_vertices();
        triangle_indices[i] = *file_reader.get_indices();
    }

    /// compute object centers *************************************************
    centers_.resize(vertices.size());
    for(size_t i = 0; i < vertices.size(); i++)
    {
        centers_[i] = Eigen::Vector3d::Zero();
        for(size_t j = 0; j < vertices[i].size(); j++)
        {
            centers_[i] += vertices[i][j];
        }
        centers_[i] /= double(vertices[i].size());
    }

    /// switch coordinate system ***********************************************
    for(size_t i = 0; i < vertices.size(); i++)
    {
        for(size_t j = 0; j < vertices[i].size(); j++)
        {
            vertices[i][j] -= centers_[i];
        }
    }
    for(size_t i = 0; i < initial_states.size(); i++)
    {
        State state = initial_states[i];

        for(size_t j = 0; j < state.count(); j++)
        {
            state.component(j).position() +=
               state.component(j).orientation().rotation_matrix() * centers_[j];
        }

        initial_states[i] = state;
    }

    /// initialize cpu observation model ***************************************
    boost::shared_ptr<ObservationModel> observation_model;
#ifndef BUILD_GPU
    use_gpu = false;
#endif

    if(!use_gpu)
    {
        // cpu obseration model
        boost::shared_ptr<dbot::KinectPixelObservationModel>
            kinect_pixel_observation_model(new dbot::KinectPixelObservationModel(
                                                    tail_weight,
                                                    model_sigma,
                                                    sigma_factor));

        boost::shared_ptr<dbot::OcclusionProcessModel> occlusion_process(
                            new dbot::OcclusionProcessModel(p_occluded_visible,
                                                          p_occluded_occluded));

        boost::shared_ptr<dbot::RigidBodyRenderer>
                renderer(new dbot::RigidBodyRenderer(vertices, triangle_indices));

        observation_model = boost::shared_ptr<ObservationModelCPUType>(
                    new ObservationModelCPUType(camera_matrix,
                                        image.rows(),
                                        image.cols(),
                                        initial_states.size(),
                                        renderer,
                                        kinect_pixel_observation_model,
                                        occlusion_process,
                                        initial_occlusion_prob,
                                        delta_time));
    }

    /// initialize gpu observation model ***************************************
    else
    {
#ifdef BUILD_GPU

        /// \todo this is suboptimal to hardcode the path here.
        std::string vertex_shader_path =
                ros::package::getPath("dbot")
                + "/src/dbot/models/observation_models/"
                + "kinect_image_observation_model_gpu/shaders/"
                + "VertexShader.vertexshader";

        std::string fragment_shader_path =
                ros::package::getPath("dbot")
                + "/src/dbot/models/observation_models/"
                + "kinect_image_observation_model_gpu/shaders/"
                + "FragmentShader.fragmentshader";



        // gpu obseration model
        boost::shared_ptr<ObservationModelGPUType>
                gpu_observation_model(new ObservationModelGPUType(
                                                 camera_matrix,
                                                 image.rows(),
                                                 image.cols(),
                                                 max_sample_count,
                                                 vertices,
                                                 triangle_indices,
                                                 vertex_shader_path,
                                                 fragment_shader_path,
                                                 initial_occlusion_prob,
                                                 delta_time,
                                                 p_occluded_visible,
                                                 p_occluded_occluded,
                                                 tail_weight,
                                                 model_sigma,
                                                 sigma_factor));


        observation_model = gpu_observation_model;
#endif
    }
//    std::cout << "initialized observation omodel " << std::endl;


    /// initialize process model ***********************************************
    Eigen::MatrixXd linear_acceleration_covariance =
                            Eigen::MatrixXd::Identity(3, 3)
                            * pow(double(linear_acceleration_sigma), 2);
    Eigen::MatrixXd angular_acceleration_covariance =
                                   Eigen::MatrixXd::Identity(3, 3)
                                   * pow(double(angular_acceleration_sigma), 2);


    OldStateTransition old_process(delta_time, object_names_.size());

//    std::cout << "setting center shizzles " << std::endl;
    for(size_t i = 0; i < object_names_.size(); i++)
    {
        old_process.Parameters(i, Eigen::Vector3d::Zero(),
                               damping,
                               linear_acceleration_covariance,
                               angular_acceleration_covariance);
    }

//    std::cout << "initialized process model " << std::endl;





    /// initialize NEW process model *******************************************
    NewStateTransition new_process(12, 6);
    auto A = new_process.create_dynamics_matrix();
    A.setIdentity();
//    A.bottomLeftCorner(6,6).setZero();
    A.topRightCorner(6,6).setIdentity();
    A.rightCols(6) *= velocity_factor;
//    A.bottomRightCorner(6,6) = A.topRightCorner(6,6);
    new_process.dynamics_matrix(A);

    auto B = new_process.create_noise_matrix();
    B.setZero();
    B.block<3,3>(6,0) = Eigen::Matrix3d::Identity() * linear_sigma;
    B.block<3,3>(9,3) = Eigen::Matrix3d::Identity() * angular_sigma;
    B.topRows(6) = B.bottomRows(6);
    new_process.noise_matrix(B);

    auto C = new_process.create_input_matrix();
    C.setZero();
    new_process.input_matrix(C);



//    std::cout << "dynamics: " << std::endl << new_process.dynamics_matrix() << std::endl;
//    std::cout << "noise: " << std::endl << new_process.noise_matrix() << std::endl;
//    std::cout << "input: " << std::endl << new_process.input_matrix() << std::endl;

//exit(-1);

    boost::shared_ptr<StateTransition> process;

    if(use_new_process)
    {
        process = boost::shared_ptr<StateTransition>
                         (new NewStateTransition(new_process));
        sampling_blocks.resize(1);
        sampling_blocks[0].resize(12);
        for(size_t i = 0; i < 12; i++)
        {
            sampling_blocks[0][i] = i;
        }
    }
    else
    {
        process = boost::shared_ptr<StateTransition>
                         (new OldStateTransition(old_process));
    }






    /// initialize filter ******************************************************
    filter_ = boost::shared_ptr<FilterType>(new FilterType(process,
                                                           observation_model,
                                                           sampling_blocks,
                                                           max_kl_divergence));

    std::vector<State > multi_body_samples(initial_states.size());
    for(size_t i = 0; i < multi_body_samples.size(); i++)
    {
        multi_body_samples[i] = initial_states[i];
    }

    filter_->set_particles(multi_body_samples);

    filter_->filter(image, StateTransition::Input::Zero(object_names_.size()*6));
    filter_->resample(evaluation_count/sampling_blocks.size());

    /// convert to a differential reperesentation ******************************
    State mean = filter_->belief().mean();
    filter_->observation_model()->default_poses().recount(mean.count());
    for(size_t i = 0; i < mean.count(); i++)
    {
        auto pose = filter_->observation_model()->default_poses().component(i);
        auto delta = mean.component(i);
        pose.orientation() = delta.orientation() * pose.orientation();
        pose.position() = delta.position() + pose.position();
    }

    for(size_t i_part = 0; i_part < filter_->belief().size(); i_part++)
    {
        State& state = filter_->belief().location(i_part);
        for(size_t i_obj = 0; i_obj < mean.count(); i_obj++)
        {
            state.component(i_obj).position() = state.component(i_obj).position() -
                                        mean.component(i_obj).position();

            state.component(i_obj).orientation() =
                    state.component(i_obj).orientation() *
                    mean.component(i_obj).orientation().inverse();

            // this needs to be set to zero, because as we switch coordinate
            // system, the linear velocity changes, since it has to account for
            // part of the angular velocity.
            state.component(i_obj).linear_velocity() = Eigen::Vector3d::Zero();
            state.component(i_obj).angular_velocity() = Eigen::Vector3d::Zero();
        }
    }



}





Eigen::VectorXd MultiObjectTracker::Filter(const sensor_msgs::Image& ros_image)
{
    boost::mutex::scoped_lock lock(mutex_);

    if(std::isnan(last_measurement_time_))
        last_measurement_time_ = ros_image.header.stamp.toSec();
    Scalar delta_time = ros_image.header.stamp.toSec() - last_measurement_time_;
    last_measurement_time_ = ros_image.header.stamp.toSec();
//    std::cout << "actual delta time " << delta_time << std::endl;
    // convert image
    Observation image = ri::Ros2Eigen<Scalar>(ros_image, downsampling_factor_);

    /// filter *****************************************************************
//    INIT_PROFILING;
    filter_->filter(image, StateTransition::Input::Zero(object_names_.size()*6));
//    MEASURE("-----------------> total time for filtering");

    /// convert to a differential reperesentation ******************************
    State mean_delta = filter_->belief().mean();
    filter_->observation_model()->default_poses().recount(mean_delta.count());
    for(size_t i = 0; i < mean_delta.count(); i++)
    {
        auto pose = filter_->observation_model()->default_poses().component(i);
        auto delta = mean_delta.component(i);
        pose.orientation() = delta.orientation() * pose.orientation();
        pose.position() = delta.position() + pose.position();
    }

    for(size_t i_part = 0; i_part < filter_->belief().size(); i_part++)
    {
        State& state = filter_->belief().location(i_part);
        for(size_t i_obj = 0; i_obj < mean_delta.count(); i_obj++)
        {
            state.component(i_obj).position() -=
                                        mean_delta.component(i_obj).position();
            state.component(i_obj).orientation() -=
                                      mean_delta.component(i_obj).orientation();
        }
    }


    /// visualize the mean state ***********************************************
    State mean = filter_->belief().mean();
    for(size_t i = 0; i < mean.count(); i++)
    {
        auto pose_0 = filter_->observation_model()->default_poses().component(i);
        auto state = mean.component(i);

        state.position() = state.position() + pose_0.position();
        state.orientation() = state.orientation() * pose_0.orientation();
    }

    // switch coordinate system
    for(size_t j = 0; j < mean.count(); j++)
    {
        mean.component(j).position() -=
                mean.component(j).orientation().rotation_matrix() * centers_[j];
    }

    for(size_t i = 0; i < object_names_.size(); i++)
    {
        std::string object_model_path =
         "package://state_filtering/object_models/" + object_names_[i] + ".obj";



        ri::PublishMarker(mean.component(i).homogeneous().cast<float>(),
                          ros_image.header, object_model_path, object_publisher_,
                          i, 1, 0, 0);
    }
    return mean;
}


/// just testing **************************************************
//    typedef fl::OrientationStateTransitionFunction TF;
//    TF tf;
//    tf.noise_matrix(TF::NoiseMatrix::Identity()*0.01);
//    tf.dynamics_matrix(TF::DynamicsMatrix::Identity()*0.9);

//    static Eigen::Matrix<double, 6, 1> orientation =
//                                            Eigen::Matrix<double, 6, 1>::Zero();
//    fl::Gaussian<TF::Noise> gaussian; gaussian.set_standard();
//    orientation = tf.state(orientation, gaussian.sample(), TF::Input::Zero());

//    dbot::FreeFloatingRigidBodiesState<1> state;
//    state.orientation() = orientation.topRows(3);
//    state.position() = Eigen::Vector3d(0,0,1);

//    std::string object_model_path = "package://arm_object_models/objects/" + object_names_[0] + "/" + object_names_[0] + ".obj";
//    ri::PublishMarker(state.homogeneous_matrix().cast<float>(),
//                      ros_image.header, object_model_path, object_publisher_,
//                      1, 0, 1, 0);




/// ***************************************************************



















<|MERGE_RESOLUTION|>--- conflicted
+++ resolved
@@ -41,13 +41,9 @@
 #include <fl/model/process/orientation_transition_function.hpp>
 
 
-<<<<<<< HEAD
 
 #include <boost/filesystem.hpp>
 
-
-=======
->>>>>>> fa299bb3
 MultiObjectTracker::MultiObjectTracker():
         node_handle_("~"),
         last_measurement_time_(std::numeric_limits<Scalar>::quiet_NaN())
