--- conflicted
+++ resolved
@@ -357,11 +357,7 @@
 }
 
 void FusionTracker::current_state_and_time(State& current_state,
-<<<<<<< HEAD
-                                          double& current_time) const
-=======
-                                           double& current_state_time) const
->>>>>>> 0c6a015f
+                                           double& current_time) const
 {
     std::lock_guard<std::mutex> state_lock(current_state_mutex_);
 
