/*
 * This is part of the Bayesian Object Tracking (bot),
 * (https://github.com/bayesian-object-tracking)
 *
 * Copyright (c) 2015 Max Planck Society,
 * 				 Autonomous Motion Department,
 * 			     Institute for Intelligent Systems
 *
 * This Source Code Form is subject to the terms of the GNU General Public
 * License License (GNU GPL). A copy of the license can be found in the LICENSE
 * file distributed with this source code.
 */

/**
 * \file robot_publisher.hpp
 * \date January 2016
 * \author Jan Issac (jan.issac@gmail.com)
 */

#pragma once

#include <sensor_msgs/fill_image.h>
#include <sensor_msgs/distortion_models.h>

#include <fl/util/types.hpp>
#include <fl/util/profiling.hpp>

#include <dbot_ros/utils/ros_interface.hpp>

#include <dbrt/util/image_visualizer.hpp>
#include <dbrt/robot_publisher.h>

namespace dbrt
{
class ObjectRenderTools
{
public:
protected:
};

template <typename State>
RobotTrackerPublisher<State>::RobotTrackerPublisher(
    const std::shared_ptr<KinematicsFromURDF>& urdf_kinematics,
    const std::shared_ptr<dbot::RigidBodyRenderer>& renderer,
    const std::string& tf_prefix,
    const std::string& data_prefix)
    : node_handle_("~"), tf_prefix_(tf_prefix), robot_renderer_(renderer)
{
    pub_joint_state_ = node_handle_.advertise<sensor_msgs::JointState>(
        data_prefix + "/joint_states", 0);

    pub_camera_info_ = node_handle_.advertise<sensor_msgs::CameraInfo>(
        data_prefix + "/XTION/depth/camera_info", 0);

    boost::shared_ptr<image_transport::ImageTransport> it(
        new image_transport::ImageTransport(node_handle_));

    pub_depth_image_ = it->advertise(data_prefix + "/XTION/depth/image", 0);

    // get the name of the root frame
    root_ = urdf_kinematics->GetRootFrameID();

    // initialize the robot state publisher
    robot_state_publisher_ =
        std::make_shared<robot_state_pub::RobotStatePublisher>(
            urdf_kinematics->GetTree());

    // setup basic joint state message
    auto joint_names = urdf_kinematics->GetJointMap();
    joint_state_.position.resize(joint_names.size());
    joint_state_.effort.resize(joint_names.size());
    joint_state_.velocity.resize(joint_names.size());
    for (int i = 0; i < joint_names.size(); ++i)
    {
        joint_state_.name.push_back(joint_names[i]);
    }
}

template <typename State>
void RobotTrackerPublisher<State>::convert_to_depth_image_msg(
    const std::shared_ptr<dbot::CameraData>& camera_data,
    const Eigen::VectorXd& depth_image,
    sensor_msgs::Image& image)
{
    Eigen::VectorXf float_vector = depth_image.cast<float>();

    sensor_msgs::fillImage(image,
                           sensor_msgs::image_encodings::TYPE_32FC1,
                           camera_data->resolution().height,
                           camera_data->resolution().width,
                           camera_data->resolution().width * sizeof(float),
                           float_vector.data());
}

template <typename State>
bool RobotTrackerPublisher<State>::has_image_subscribers() const
{
    return pub_depth_image_.getNumSubscribers() > 0;
}

template <typename State>
void RobotTrackerPublisher<State>::publish_joint_state(const State& state,
                                                       const ros::Time time)
{
    ROS_FATAL_COND(joint_state_.position.size() != state.size(),
                   "Joint state message and robot state sizes do not match");

    joint_state_.header.stamp = time;
    for (int i = 0; i < state.size(); ++i)
    {
        joint_state_.position[i] = state(i, 0);
    }

    pub_joint_state_.publish(joint_state_);
}

template <typename State>
void RobotTrackerPublisher<State>::publish_tf(const State& state,
                                              const ros::Time& time)
{
    /// \todo: these frames should not be connected
    publish_transform(time, root_, tf::resolve(tf_prefix_, root_));

    // publish movable joints
    std::map<std::string, double> joint_positions;
    state.GetJointState(joint_positions);
    robot_state_publisher_->publishTransforms(joint_positions, time, tf_prefix_);

    /// \todo: why is this necessary??
    // publish fixed transforms
<<<<<<< HEAD
    robot_state_publisher_->publishFixedTransforms(tf_prefix_);

    if (has_image_subscribers())
    {
        Eigen::VectorXd depth_image;
        robot_renderer_->parameters(camera_data->camera_matrix(),
                                    camera_data->resolution().height,
                                    camera_data->resolution().width);
        robot_renderer_->Render(
            state, depth_image, std::numeric_limits<double>::quiet_NaN());

        publishImage(depth_image, camera_data, t);
    }

    if (has_point_cloud_subscribers())
    {
        publishPointCloud(obsrv_image, camera_data, t);
    }
=======
    robot_state_publisher_->publishFixedTransforms(tf_prefix_, time);
>>>>>>> d70bac30
}


/// \todo THIS FUNCTION HAS TO GO AWAY!!
template <typename State>
void RobotTrackerPublisher<State>::publish(
    const State& state,
    const sensor_msgs::Image& obsrv_image,
    const std::shared_ptr<dbot::CameraData>& camera_data)
{
    std::cout << "DO NOT USE THE PUBLISH FUNCTION IN ROBOT_PUBLISHER " << std::endl;
    exit(-1);

    ros::Time t = ros::Time::now();

    // make sure there is a identity transformation between base of real
    // robot and estimated robot
    publish_transform(t, root_, tf::resolve(tf_prefix_, root_));

    // publish movable joints
    std::map<std::string, double> joint_positions;
    state.GetJointState(joint_positions);
    robot_state_publisher_->publishTransforms(joint_positions, t, tf_prefix_);

    // publish fixed transforms
<<<<<<< HEAD
    robot_state_publisher_->publishFixedTransforms(tf_prefix_);

    if (has_image_subscribers())
    {
        Eigen::VectorXd depth_image;
        robot_renderer_->parameters(camera_data->camera_matrix(),
                                    camera_data->resolution().height,
                                    camera_data->resolution().width);
        robot_renderer_->Render(
            state, depth_image, std::numeric_limits<double>::quiet_NaN());

        publishImage(depth_image, camera_data, t);
    }
=======
    robot_state_publisher_->publishFixedTransforms(tf_prefix_, t);
>>>>>>> d70bac30
}

template <typename State>
void RobotTrackerPublisher<State>::publish_image(
    const Eigen::VectorXd& depth_image,
    const std::shared_ptr<dbot::CameraData>& camera_data,
    const ros::Time& time)
{
    if (pub_depth_image_.getNumSubscribers() > 0)
    {
        sensor_msgs::Image ros_image;
        convert_to_depth_image_msg(camera_data, depth_image, ros_image);

        ros_image.header.frame_id = tf_prefix_ + camera_data->frame_id();
        ros_image.header.stamp = time;
        pub_depth_image_.publish(ros_image);
    }
}

template <typename State>
void RobotTrackerPublisher<State>::publish_transform(const ros::Time& time,
                                                     const std::string& from,
                                                     const std::string& to)
{
    if (from.compare(to) == 0) return;

    static tf::TransformBroadcaster br;
    tf::Transform transform;
    transform.setIdentity();
    br.sendTransform(tf::StampedTransform(transform, time, from, to));
}



template <typename State>
void RobotTrackerPublisher<State>::publish_camera_info(
        const std::shared_ptr<dbot::CameraData>& camera_data,
        const ros::Time& time)
{
    auto camera_info = create_camera_info(camera_data, time);
    pub_camera_info_.publish(camera_info);
}

template <typename State>
sensor_msgs::CameraInfoPtr RobotTrackerPublisher<State>::create_camera_info(
    const std::shared_ptr<dbot::CameraData>& camera_data,
    const ros::Time& time)
{
    sensor_msgs::CameraInfoPtr info_msg =
        boost::make_shared<sensor_msgs::CameraInfo>();

    info_msg->header.stamp = time;
    // if internal registration is used, rgb camera intrinsic parameters are
    // used
    info_msg->header.frame_id = camera_data->frame_id();
    info_msg->width = camera_data->native_resolution().width;
    info_msg->height = camera_data->native_resolution().height;

#if ROS_VERSION_MINIMUM(1, 3, 0)
    info_msg->D = std::vector<double>(5, 0.0);
    info_msg->distortion_model = sensor_msgs::distortion_models::PLUMB_BOB;
#else
    info_msg->D.assign(0.0);
#endif
    info_msg->K.assign(0.0);
    info_msg->R.assign(0.0);
    info_msg->P.assign(0.0);
    // Simple camera matrix: square pixels, principal point at center
    //  double f = is_rgb || register_ ? device_->params.rgb_focal_length :
    //  device_->params.ir_focal_length;
    //  info_msg->K[0] = info_msg->K[4] = f;
    //  info_msg->K[2] = is_rgb || register_ ?
    //  device_->params.rgb_camera_center.x :
    //  device_->params.ir_camera_center.x;
    //  info_msg->K[5] = is_rgb || register_ ?
    //  device_->params.rgb_camera_center.y :
    //  device_->params.ir_camera_center.y;
    //  info_msg->K[8] = 1.0;

    auto camera_matrix = camera_data->camera_matrix();
    camera_matrix.topLeftCorner(2, 3) *=
        double(camera_data->downsampling_factor());

    for (size_t col = 0; col < 3; col++)
        for (size_t row = 0; row < 3; row++)
            info_msg->K[col + row * 3] = camera_matrix(row, col);

    // no rotation: identity
    info_msg->R[0] = info_msg->R[4] = info_msg->R[8] = 1.0;
    // no rotation, no translation => P=K(I|0)=(K|0)
    info_msg->P[0] = info_msg->P[5] = info_msg->K[0];
    info_msg->P[2] = info_msg->K[2];
    info_msg->P[6] = info_msg->K[5];
    info_msg->P[10] = 1.0;

    return info_msg;
}
}<|MERGE_RESOLUTION|>--- conflicted
+++ resolved
@@ -128,28 +128,7 @@
 
     /// \todo: why is this necessary??
     // publish fixed transforms
-<<<<<<< HEAD
     robot_state_publisher_->publishFixedTransforms(tf_prefix_);
-
-    if (has_image_subscribers())
-    {
-        Eigen::VectorXd depth_image;
-        robot_renderer_->parameters(camera_data->camera_matrix(),
-                                    camera_data->resolution().height,
-                                    camera_data->resolution().width);
-        robot_renderer_->Render(
-            state, depth_image, std::numeric_limits<double>::quiet_NaN());
-
-        publishImage(depth_image, camera_data, t);
-    }
-
-    if (has_point_cloud_subscribers())
-    {
-        publishPointCloud(obsrv_image, camera_data, t);
-    }
-=======
-    robot_state_publisher_->publishFixedTransforms(tf_prefix_, time);
->>>>>>> d70bac30
 }
 
 
@@ -175,23 +154,7 @@
     robot_state_publisher_->publishTransforms(joint_positions, t, tf_prefix_);
 
     // publish fixed transforms
-<<<<<<< HEAD
     robot_state_publisher_->publishFixedTransforms(tf_prefix_);
-
-    if (has_image_subscribers())
-    {
-        Eigen::VectorXd depth_image;
-        robot_renderer_->parameters(camera_data->camera_matrix(),
-                                    camera_data->resolution().height,
-                                    camera_data->resolution().width);
-        robot_renderer_->Render(
-            state, depth_image, std::numeric_limits<double>::quiet_NaN());
-
-        publishImage(depth_image, camera_data, t);
-    }
-=======
-    robot_state_publisher_->publishFixedTransforms(tf_prefix_, t);
->>>>>>> d70bac30
 }
 
 template <typename State>
